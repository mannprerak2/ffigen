name: Dart CI

on:
  # Run on PRs and pushes to the default branch.
  push:
    branches: [ dart-dev, master ]
  pull_request:
    branches: [ dart-dev, master ]
  schedule:
    - cron: "0 0 * * 0"

env:
  PUB_ENVIRONMENT: bot.github

jobs:
  # Check code formatting and static analysis on a single OS (linux)
  # against Dart dev.
  analyze:
    runs-on: ubuntu-latest
    strategy:
      fail-fast: false
      matrix:
        sdk: [beta] # TODO(127): Revert to the oldest stable version we support.
    steps:
      - uses: actions/checkout@v2
      - uses: dart-lang/setup-dart@v0.1
        with:
          channel: ${{ matrix.sdk }}
      - id: install
        name: Install dependencies
        run: dart pub get
      - name: Check formatting
        run: dart format --output=none --set-exit-if-changed .
        if: always() && steps.install.outcome == 'success'
      - name: Analyze code
        run: dart analyze --fatal-infos
        if: always() && steps.install.outcome == 'success'

  test:
    needs: analyze
    # This job requires clang-10 which is the default on 20.04
    runs-on: ubuntu-20.04
    steps:
      - uses: actions/checkout@v2
      - uses: dart-lang/setup-dart@v0.1
        with:
          channel: beta # TODO(127): Revert to the oldest stable version we support.
      - name: Install dependencies
        run: dart pub get
      - name: Install libclang-10-dev
        run: sudo apt-get install libclang-10-dev
<<<<<<< HEAD
=======
      - name: Setup ffigen
        run: dart run ffigen:setup
>>>>>>> d79c1c26
      - name: Build test dylib
        run: cd test/native_test && dart build_test_dylib.dart && cd ../..
      - name: Run VM tests
        run: dart test --platform vm
      - name: Collect coverage
        run: ./tool/coverage.sh
      - name: Upload coverage
        uses: coverallsapp/github-action@v1.1.2
        with:
          github-token: ${{ secrets.GITHUB_TOKEN }}
          path-to-lcov: lcov.info<|MERGE_RESOLUTION|>--- conflicted
+++ resolved
@@ -14,7 +14,6 @@
 
 jobs:
   # Check code formatting and static analysis on a single OS (linux)
-  # against Dart dev.
   analyze:
     runs-on: ubuntu-latest
     strategy:
@@ -49,11 +48,6 @@
         run: dart pub get
       - name: Install libclang-10-dev
         run: sudo apt-get install libclang-10-dev
-<<<<<<< HEAD
-=======
-      - name: Setup ffigen
-        run: dart run ffigen:setup
->>>>>>> d79c1c26
       - name: Build test dylib
         run: cd test/native_test && dart build_test_dylib.dart && cd ../..
       - name: Run VM tests
